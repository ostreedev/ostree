--- conflicted
+++ resolved
@@ -351,6 +351,7 @@
         ostree_checksum_b64_to_bytes;
         ostree_checksum_b64_from_bytes;
         ostree_repo_checkout_at;
+        ostree_repo_is_created;
 } LIBOSTREE_2016.7;
 
 /* No new symbols in 2016.9 */
@@ -398,7 +399,6 @@
 /*
 LIBOSTREE_2017.$NEWVERSION {
 global:
-<<<<<<< HEAD
 	someostree_symbol_deleteme;
 } LIBOSTREE_2017.4;
 */
@@ -411,11 +411,4 @@
 global:
 	someostree_symbol_deleteme;
 } LIBOSTREE_2017.$LASTSTABLE;
-*/
-=======
-        ostree_checksum_b64_to_bytes;
-        ostree_checksum_b64_from_bytes;
-        ostree_repo_checkout_at;
-        ostree_repo_is_created;
-} LIBOSTREE_2016.7;
->>>>>>> 66bbd6c8
+*/